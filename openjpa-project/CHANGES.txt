<<<<<<< HEAD
                           Release Notes for OpenJPA 1.2.1
=======
                           Release Notes for OpenJPA 1.2.2
>>>>>>> 08672c35

        * Overview
        * License
        * Prerequisites
        * Documentation
        * Getting Involved
        * JIRA Issues resolved

Overview

   These notes describe the difference between OpenJPA release 1.2.2 and the
   preceding release: 1.2.1. 

   OpenJPA is a feature-rich implementation of the persistence part of Java
   Community Process JSR-220 (Enterprise JavaBeans 3.0), which is known as
   the Java Persistence API (JPA). OpenJPA can be used as a stand-alone POJO
   persistence layer, or it can be integrated into any EJB3.0 compliant
   container and many lightweight frameworks. This release of OpenJPA is 100%
   compliant with the JPA specification.

   Additional information on the OpenJPA project may be found at the project
   web site: http://openjpa.apache.org

License

   Licensed to the Apache Software Foundation (ASF) under one or more
   contributor license agreements. See the NOTICE file distributed with this
   work for additional information regarding copyright ownership. The ASF
   licenses this file to you under the Apache License, Version 2.0 (the
   "License"); you may not use this file except in compliance with the
   License. You may obtain a copy of the License at

   http://www.apache.org/licenses/LICENSE-2.0

   Unless required by applicable law or agreed to in writing, software
   distributed under the License is distributed on an "AS IS" BASIS, WITHOUT
   WARRANTIES OR CONDITIONS OF ANY KIND, either express or implied. See the
   License for the specific language governing permissions and limitations
   under the License.

   The license may also be found in LICENSE.txt which is included in each
   release of OpenJPA.

Prerequisites

   In normal usage, OpenJPA requires Java 5 or higher and a relational 
   database of some sort.

Documentation

   If you have questions about OpenJPA, a good source of information is the
   online product manual. You can find the manual for the current release as
   well as older releases of OpenJPA at
   http://openjpa.apache.org/documentation.html

   If you can't find what you're looking for in the manual or would like more
   clarification you please post to the OpenJPA development mailing list.
   Information on all of the OpenJPA mailing lists may be found here:
   http://openjpa.apache.org/mailing-lists.html

Getting Involved

   The Apache OpenJPA project is being built by the open source community for
   the open source community - we welcome your input and contributions!

   What we are looking for
        * Source code and fixes contributions
        * Documentation assistance
        * Product and feature suggestions
        * Detailed and constructive feedback
        * Articles and whitepapers

   How do I Contribute?
        * To discuss Apache OpenJPA topics check out the mailing lists.
        * Informal discussion also occurs on the #openjpa IRC channel on
          freenode.net.
        * Bugs and other issues can be posted on the project JIRA.

    JIRA Issues Resolved in this release
Sub-task

    * [OPENJPA-1023] - Message files contain windows EOL characters
    * [OPENJPA-1210] - Specify derby timeouts via properties.
Bug

<<<<<<< HEAD
    * [OPENJPA-646] - JDK problems with defineClass and enum class types
    * [OPENJPA-650] - Document openjpa.RuntimeUnenhancedClasses=unsupported/
                      warn configuration property
    * [OPENJPA-676] - Connection used for NativeSequences is not closed
    * [OPENJPA-679] - java.lang.ArrayIndexOutOfBoundsException may occur when
                      a relation field is annotated as a primary key and a foreign key
    * [OPENJPA-685] - Problem enhancing test cases with Maven 2.0.9
    * [OPENJPA-702] - MappingTool fails requires appropriate DESCSTAT parm 
                      value on DB2 for z/OS
    * [OPENJPA-710] - Unordered collection field adds ORDER BY clause
    * [OPENJPA-711] - PDF manual lacks images
    * [OPENJPA-713] - openjpa-1.2.0.jar file is 11 MB
    * [OPENJPA-715] - OpenJpa does not generate IDs properly. "duplicate key 
                      value in a unique or primary key constraint" while merging object tree.
    * [OPENJPA-719] - GeneralException in PCEnhancer during class transform in 
                      Turkish locale AppServer setting
    * [OPENJPA-724] - Corrections for the manual
    * [OPENJPA-727] - Image mapping-table.png missing in HTML manual
    * [OPENJPA-731] - Bug on FetchType.EAGER when QuerySQLCache is turned on
    * [OPENJPA-733] - Entity contains pseudo-attached embeddable after detach
    * [OPENJPA-745] - Sybase by default silently truncates a string which is 
                      longer than the column length without raising an exception
    * [OPENJPA-755] - OpenJPA thows EntityExistsException trying persist a
                      preexisting, detached entity
    * [OPENJPA-762] - Batch execution fails for Oracle when batch limit set to
                      -1 (unlimited batch size)
    * [OPENJPA-777] - Exception is thrown during retrieval of an entity which 
                      contains a persistent collection of embeddable
    * [OPENJPA-811] - With Oracle, OpenJPA allows setting non-nullable field to null 
    * [OPENJPA-835] - Loading nested toMany EAGER relation resuled in 
                      PersistenceException
    * [OPENJPA-838] - fix parameter setting problem when QuerySQLCache is on
    * [OPENJPA-843] - Unnecessary version update on inverse-side of a 1-m 
                      relationship
    * [OPENJPA-853] - Informix cursor not open problem if synchronizeMapping 
                      set true
    * [OPENJPA-864] - Subquery problems with SYNTAX_DATABASE (Oracle)
    * [OPENJPA-872] - Compound custom id in bidirectional many-to-one
    * [OPENJPA-912] - Potential NPE in setInverseRelation
    * [OPENJPA-917] - stored procedures throw InvalidStateException when using 
                      getSingleResult() or getResultList()
    * [OPENJPA-919] - JUnit for Bi-directional OneToOne with null relationships
    * [OPENJPA-925] - Bidirectional OneToOne relation incorrectly set in 
                      loadEagerJoin
=======
    * [OPENJPA-466] - Primary key constraint violated using (Oracle) sequence to generate ID in multithreaded app
    * [OPENJPA-714] - "Encountered unmanaged object in persistent field" error while merging object tree
    * [OPENJPA-732] - Updates to entities via Lifecycle callback methods
    * [OPENJPA-873] - @MappedSuperClass Cause Null Pointer Exception in Class With IdClass
    * [OPENJPA-896] - Several source files include Windows EoL chars
    * [OPENJPA-1025] - AbstractResultList.subList throws UnsupportedOperationException
    * [OPENJPA-1029] - SQLServerDictionary causes NumberFormatException if MS SQL Server JDBC driver is used
    * [OPENJPA-1061] - Entities extending from a Mapped Superclass that defines the ID fields share the same ObjectID type parameter
    * [OPENJPA-1067] - SetQueryTimeout(x) where x != 0 causes SQLException with DB2 on Z/OS
    * [OPENJPA-1141] - NPE at org.apache.openjpa.jdbc.meta.MappingInfo.mergeJoinColumn(MappingInfo.java:1400)
    * [OPENJPA-1156] - Path length issues on Windows
    * [OPENJPA-1197] - NativeQueries fail with MySQL
    * [OPENJPA-1308] - shouldn't always use CAST with UPPER and LOWER for DB2
    * [OPENJPA-1326] - ReverseMappingTool and SchemaTool failing for Sybase
    * [OPENJPA-1328] - Move cacheable class configuration to ClassMetaData
    * [OPENJPA-1359] - SQLServer driver 2.0 works, but causes exception in SQLServerDictionary on the first connection
    * [OPENJPA-1384] - ClassNotFoundException for custom DBDictionary used by EJB
    * [OPENJPA-1397] - NULL in columns part of an @IdClass composite key leads to "disappearing" (null) returned objects
    * [OPENJPA-1400] - Unable to persist a relationship to a detached Entity
    * [OPENJPA-1421] - Reduce lock contention in JDBCStoreManager
    * [OPENJPA-1441] - NPE when enhancing a Serializable, versioned class
    * [OPENJPA-1457] - Remove Java.net maven repostiory from tck pom.xml
>>>>>>> 08672c35

Improvement

    * [OPENJPA-250] - Reduce synchronization bottlenecks in data cache, metadata repository, and lifecycle event manager
    * [OPENJPA-975] - Oracle needs ability to not have an escape character for search strings.
    * [OPENJPA-991] - Implement LockTimeout using db specific server-side lock timeout feature
    * [OPENJPA-1045] - Add opt-in and opt-out configuration for L2 DataCache
    * [OPENJPA-1136] - Add .gitignore for git users
    * [OPENJPA-1171] - Use StringBuilder instead of StringBuffer in SQLBuffer
    * [OPENJPA-1172] - Use java.util.concurrent.ConcurrentHashMap rather than a synchronized HashMap in ClassMapping.
    * [OPENJPA-1414] - Performance improvements for detach
    * [OPENJPA-1415] - Performance improvement by reduced logging of batched OLE

Test
    * [OPENJPA-1071] - Derby test suit speed-up
    * [OPENJPA-1092] - enable test case for jpql

Changes for previous releases

OpenJPA 1.2.1 Changes: http://svn.apache.org/viewvc/openjpa/tags/1.2.1/openjpa-project/CHANGES.txt?view=co

OpenJPA 1.2.0 Changes: http://svn.apache.org/viewvc/openjpa/tags/1.2.0/openjpa-project/CHANGES.txt?view=co
<|MERGE_RESOLUTION|>--- conflicted
+++ resolved
@@ -1,8 +1,4 @@
-<<<<<<< HEAD
-                           Release Notes for OpenJPA 1.2.1
-=======
                            Release Notes for OpenJPA 1.2.2
->>>>>>> 08672c35
 
         * Overview
         * License
@@ -88,52 +84,6 @@
     * [OPENJPA-1210] - Specify derby timeouts via properties.
 Bug
 
-<<<<<<< HEAD
-    * [OPENJPA-646] - JDK problems with defineClass and enum class types
-    * [OPENJPA-650] - Document openjpa.RuntimeUnenhancedClasses=unsupported/
-                      warn configuration property
-    * [OPENJPA-676] - Connection used for NativeSequences is not closed
-    * [OPENJPA-679] - java.lang.ArrayIndexOutOfBoundsException may occur when
-                      a relation field is annotated as a primary key and a foreign key
-    * [OPENJPA-685] - Problem enhancing test cases with Maven 2.0.9
-    * [OPENJPA-702] - MappingTool fails requires appropriate DESCSTAT parm 
-                      value on DB2 for z/OS
-    * [OPENJPA-710] - Unordered collection field adds ORDER BY clause
-    * [OPENJPA-711] - PDF manual lacks images
-    * [OPENJPA-713] - openjpa-1.2.0.jar file is 11 MB
-    * [OPENJPA-715] - OpenJpa does not generate IDs properly. "duplicate key 
-                      value in a unique or primary key constraint" while merging object tree.
-    * [OPENJPA-719] - GeneralException in PCEnhancer during class transform in 
-                      Turkish locale AppServer setting
-    * [OPENJPA-724] - Corrections for the manual
-    * [OPENJPA-727] - Image mapping-table.png missing in HTML manual
-    * [OPENJPA-731] - Bug on FetchType.EAGER when QuerySQLCache is turned on
-    * [OPENJPA-733] - Entity contains pseudo-attached embeddable after detach
-    * [OPENJPA-745] - Sybase by default silently truncates a string which is 
-                      longer than the column length without raising an exception
-    * [OPENJPA-755] - OpenJPA thows EntityExistsException trying persist a
-                      preexisting, detached entity
-    * [OPENJPA-762] - Batch execution fails for Oracle when batch limit set to
-                      -1 (unlimited batch size)
-    * [OPENJPA-777] - Exception is thrown during retrieval of an entity which 
-                      contains a persistent collection of embeddable
-    * [OPENJPA-811] - With Oracle, OpenJPA allows setting non-nullable field to null 
-    * [OPENJPA-835] - Loading nested toMany EAGER relation resuled in 
-                      PersistenceException
-    * [OPENJPA-838] - fix parameter setting problem when QuerySQLCache is on
-    * [OPENJPA-843] - Unnecessary version update on inverse-side of a 1-m 
-                      relationship
-    * [OPENJPA-853] - Informix cursor not open problem if synchronizeMapping 
-                      set true
-    * [OPENJPA-864] - Subquery problems with SYNTAX_DATABASE (Oracle)
-    * [OPENJPA-872] - Compound custom id in bidirectional many-to-one
-    * [OPENJPA-912] - Potential NPE in setInverseRelation
-    * [OPENJPA-917] - stored procedures throw InvalidStateException when using 
-                      getSingleResult() or getResultList()
-    * [OPENJPA-919] - JUnit for Bi-directional OneToOne with null relationships
-    * [OPENJPA-925] - Bidirectional OneToOne relation incorrectly set in 
-                      loadEagerJoin
-=======
     * [OPENJPA-466] - Primary key constraint violated using (Oracle) sequence to generate ID in multithreaded app
     * [OPENJPA-714] - "Encountered unmanaged object in persistent field" error while merging object tree
     * [OPENJPA-732] - Updates to entities via Lifecycle callback methods
@@ -156,7 +106,6 @@
     * [OPENJPA-1421] - Reduce lock contention in JDBCStoreManager
     * [OPENJPA-1441] - NPE when enhancing a Serializable, versioned class
     * [OPENJPA-1457] - Remove Java.net maven repostiory from tck pom.xml
->>>>>>> 08672c35
 
 Improvement
 
