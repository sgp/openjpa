<?xml version="1.0" encoding="UTF-8"?>
<!--
    Licensed to the Apache Software Foundation (ASF) under one
    or more contributor license agreements.  See the NOTICE file
    distributed with this work for additional information
    regarding copyright ownership.  The ASF licenses this file
    to you under the Apache License, Version 2.0 (the
    "License"); you may not use this file except in compliance
    with the License.  You may obtain a copy of the License at
    
    http://www.apache.org/licenses/LICENSE-2.0
    
    Unless required by applicable law or agreed to in writing,
    software distributed under the License is distributed on an
    "AS IS" BASIS, WITHOUT WARRANTIES OR CONDITIONS OF ANY
    KIND, either express or implied.  See the License for the
    specific language governing permissions and limitations
    under the License.   
    -->
<!-- 
     Maven release plugin requires the project tag to be on a single line. 
     -->
<project xmlns="http://maven.apache.org/POM/4.0.0" xmlns:xsi="http://www.w3.org/2001/XMLSchema-instance" xsi:schemaLocation="http://maven.apache.org/POM/4.0.0 http://maven.apache.org/maven-v4_0_0.xsd">
    <!--
        To build the distribution files from project root:

        mvn clean compile package -Dtest=false

        To build and deploy a full digned release with docs, run:

            mvn clean deploy -Pjavadoc-profile,docbook-profile,sign-release

        Note that to sign the release, you need to have "gpg" installed and
        create a key. See http://apache.org/dev/release-signing.html
    -->
    <modelVersion>4.0.0</modelVersion>
    <artifactId>apache-openjpa</artifactId>
    <packaging>pom</packaging>
    <name>OpenJPA Distribution</name>
    <parent>
        <groupId>org.apache.openjpa</groupId>
        <artifactId>openjpa-parent</artifactId>
<<<<<<< HEAD
        <version>1.0.3</version>
=======
        <version>1.0.4-SNAPSHOT</version>
>>>>>>> a36edfc8
    </parent>

    <properties>
        <scm.dir>svn.apache.org/repos/asf/openjpa/branches/1.0.x/openjpa-project</scm.dir>
        <openjpa.release.keyAlias>
            ${user.name}@apache.org
        </openjpa.release.keyAlias>

        <openjpa.assembly.finalName>
            ${artifactId}-${version}</openjpa.assembly.finalName>
        <openjpa.assembly.outputDirectory>
            ${project.basedir}/../target/site/downloads
        </openjpa.assembly.outputDirectory>

        <openjpa.assembly.binarySuffix>binary</openjpa.assembly.binarySuffix>
        <openjpa.assembly.binaryBase>
            ${openjpa.assembly.outputDirectory}/${openjpa.assembly.finalName}-${openjpa.assembly.binarySuffix}
        </openjpa.assembly.binaryBase>
        <openjpa.assembly.binaryFile>
            ${openjpa.assembly.binaryBase}.zip
        </openjpa.assembly.binaryFile>

        <openjpa.assembly.sourceSuffix>source</openjpa.assembly.sourceSuffix>
        <openjpa.assembly.sourceBase>
            ${openjpa.assembly.outputDirectory}/${openjpa.assembly.finalName}-${openjpa.assembly.sourceSuffix}
        </openjpa.assembly.sourceBase>
        <openjpa.assembly.sourceFile>
            ${openjpa.assembly.sourceBase}.zip
        </openjpa.assembly.sourceFile>


        <docbook.source>${project.basedir}/src/doc/manual</docbook.source>
        <docbook.target>${project.basedir}/target/manual</docbook.target>
        <docbook.version>1.67.2</docbook.version>
        <local.repository>${settings.localRepository}</local.repository>

        <!-- 
            Java imaging apis are needed to include images in a PDF.
            JIMI or JAI may be used. Neither is available in a maven
            repository and should be downloaded and installed manually
            to your local repository.

            ie :
            $ mvn install:install-file -Dfile=jai_core.jar \
              -DgroupId=javax.media -DartifactId=jai-core \ 
              -Dversion=1.1.3 -Dpackaging=jar

            Alternatively if you have installed the JAI artifacts to an 
            internal repository you can specify it on the command line:
              -Djai.maven.repo=REPOS_URL
              -Djai.groupId=javax.media
            -->
        <jai.maven.repo>https://m2proxy.atlassian.com/repository/public</jai.maven.repo>
        <jai.groupId>com.sun</jai.groupId>
        <jai.version>1.1.3</jai.version>

        <!-- authentication for nightly uploads -->
        <nightly.user.name>${user.name}</nightly.user.name>
        <nightly.password>passw0rd</nightly.password>
    </properties>

    <scm>
        <connection>scm:svn:http://svn.apache.org/repos/asf/openjpa/tags/1.0.4</connection>
        <developerConnection>scm:svn:https://svn.apache.org/repos/asf/openjpa/tags/1.0.4</developerConnection>
        <url>https://svn.apache.org/repos/asf/openjpa/tags/1.0.4</url>
    </scm>

    <build>
        <!-- needed to let maven pass the "compile" phase -->
        <testSourceDirectory>/none/</testSourceDirectory>

        <!-- filter site resources -->
        <resources>
            <resource>
                <directory>${project.basedir}/src/site</directory>
                <!-- targetPath is relative to target/classes/ -->
                <targetPath>../filtered-site</targetPath>
                <filtering>false</filtering>
            </resource>
        </resources>

        <plugins>
            <plugin>
                <groupId>org.apache.maven.plugins</groupId>
                <artifactId>maven-assembly-plugin</artifactId>
                <executions>
                    <execution>
                        <id>bin</id>
                        <phase>package</phase>
                        <goals>
                            <goal>attached</goal>
                        </goals>
                        <configuration>
                            <descriptor>assembly.xml</descriptor>
                            <outputDirectory>${openjpa.assembly.outputDirectory}</outputDirectory>
                            <workDirectory>target/work</workDirectory>
                        </configuration>
                    </execution>
                    <execution>
                        <id>sources</id>
                        <phase>package</phase>
                        <goals>
                            <goal>attached</goal>
                        </goals>
                        <configuration>
                            <descriptor>source-assembly.xml</descriptor>
                            <outputDirectory>${openjpa.assembly.outputDirectory}</outputDirectory>
                            <workDirectory>target/work</workDirectory>
                        </configuration>
                    </execution>
                </executions>
            </plugin>

            <!--
                Copy over site files from src/site to target/filtered-site
                so we can filter resources and include other generated
                content from the openjpa-project module.
            -->
            <plugin>
                <groupId>org.apache.maven.plugins</groupId>
                <artifactId>maven-resources-plugin</artifactId>
                <executions>
                    <execution>
                        <id>prefilter-site</id>
                        <phase>site</phase>
                        <goals>
                            <goal>resources</goal>
                        </goals>
                    </execution>
                </executions>
            </plugin>

            <plugin>
                <groupId>org.apache.maven.plugins</groupId>
                <artifactId>maven-site-plugin</artifactId>
                <configuration>
                    <siteDirectory>target/filtered-site</siteDirectory>
                </configuration>
            </plugin>

            <plugin>
                <groupId>org.codehaus.mojo</groupId>
                <artifactId>ianal-maven-plugin</artifactId>
                <executions>
                    <execution>
                        <goals>
                            <goal>verify-legal-files</goal>
                        </goals>
                        <configuration>
                            <!-- Do not fail the build, as ianal will fail on source zips due to included META-INF dirs -->
                            <strict>false</strict>
                        </configuration>
                    </execution>
                </executions>
            </plugin>
        </plugins>
    </build>

    <profiles>
        <!--
            Docbook profile. Docs can be built by running:
            MAVEN_OPTS=-Xmx512m
            mvn -f openjpa-project/pom.xml process-resources -Pdocbook-profile
        -->
        <profile>
            <id>docbook-profile</id>
            <build>
                <plugins>
                    <!-- build the docs when processing resources -->
                    <plugin>
                        <groupId>com.agilejava.docbkx</groupId>
                        <artifactId>docbkx-maven-plugin</artifactId>
                        <version>2.0.7</version>
                        <executions>
                            <execution>
                                <id>build-pdf-doc</id>
                                <phase>process-resources</phase>
                                <goals><goal>generate-pdf</goal></goals>
                                <configuration>
                                    <sourceDirectory>
                                        ${docbook.source}
                                    </sourceDirectory>
                                    <targetDirectory>
                                        ${docbook.target}
                                    </targetDirectory>
                                    <includes>manual.xml</includes>
                                    <foCustomization>
                                        ${docbook.source}/manual-pdf.xsl
                                    </foCustomization>
                                    <imgSrcPath>
                                        ${docbook.source}/
                                    </imgSrcPath>
                                </configuration>
                            </execution>
                            <execution>
                                <id>build-chunked-doc</id>
                                <phase>process-resources</phase>
                                <goals><goal>generate-html</goal></goals>
                                <configuration>
                                    <sourceDirectory>
                                        ${docbook.source}
                                    </sourceDirectory>
                                    <targetDirectory>
                                        ${docbook.target}
                                    </targetDirectory>
                                    <includes>manual.xml</includes>
                                    <chunkedOutput>true</chunkedOutput>
                                    <chunkQuietly>false</chunkQuietly>
                                    <htmlCustomization>
                                        ${docbook.source}/manual-xhtml-chunk.xsl
                                    </htmlCustomization>
                                    <postProcess>
                                        <!-- rename manual to index -->
                                        <move file="${docbook.target}/manual.html" tofile="${docbook.target}/index.html" />

                                        <!-- copy over images and styles -->
                                        <mkdir dir="${docbook.target}/img" />
                                        <copy todir="${docbook.target}/img">
                                            <fileset dir="${docbook.source}/img">
                                                <include name="*.*" />
                                            </fileset>
                                        </copy>

                                        <mkdir dir="${docbook.target}/css" />
                                        <copy todir="${docbook.target}/css">
                                            <fileset dir="${docbook.source}/css">
                                                <include name="*.*" />
                                            </fileset>
                                        </copy>
                                    </postProcess>
                                </configuration>
                            </execution>
                            <execution>
                                <id>build-single-doc</id>
                                <phase>process-resources</phase>
                                <goals><goal>generate-html</goal></goals>
                                <configuration>
                                    <sourceDirectory>
                                        ${docbook.source}
                                    </sourceDirectory>
                                    <targetDirectory>
                                        ${docbook.target}
                                    </targetDirectory>
                                    <includes>manual.xml</includes>
                                    <chunkedOutput>false</chunkedOutput>
                                    <htmlCustomization>
                                        ${docbook.source}/manual-xhtml.xsl
                                    </htmlCustomization>
                                </configuration>
                            </execution>
                        </executions>
                        <dependencies>
                        <dependency>
                            <groupId>org.docbook</groupId>
                            <artifactId>docbook-xml</artifactId>
                            <version>4.4</version>
                            <scope>runtime</scope>
                        </dependency>
                        <dependency>
                            <groupId>${jai.groupId}</groupId>
                            <artifactId>jai_core</artifactId>
                            <version>${jai.version}</version>
                            <scope>runtime</scope>
                        </dependency>
                        <dependency>
                            <groupId>${jai.groupId}</groupId>
                            <artifactId>jai_codec</artifactId>
                            <version>${jai.version}</version>
                            <scope>runtime</scope>
                        </dependency>
                        </dependencies>
                    </plugin>
                </plugins>
            </build>
            <activation>
                <property>
                    <name>builddocs</name>
                    <value>true</value>
                </property>
            </activation>
            <pluginRepositories>
                <pluginRepository>
                    <id>agilejava</id>
                    <name>Agilejava repository (Docbook plugin)</name>
                    <url>http://agilejava.com/maven</url>
                </pluginRepository>
            </pluginRepositories>
            <repositories>
                <repository>
                    <id>jai.repository</id>
                    <name>JAI Repository (indirectly used by Docbook plugin)</name>
                    <url>${jai.maven.repo}</url>
                </repository>
            </repositories>
        </profile>
        <!-- 
          Upload distribution files, javadoc and manual to openjpa.apache.org/builds/latest. 
          This profile is designed to be run nightly by a continuous build server, but can
          also be run manually.

          The nightly.user.name and nightly.password properties need to be set prior to using
          this profile, ie : 
          $ mvn -Dnightly.user.name=mikedd -Dnightly.password=mikesPassword -Pnightly-upload package
          or (using a profile defined in $user.home/.m2/settings.xml )
          $ mvn -Pnightly-upload,mikes-nightly-credentials package
          -->
        <profile>
            <id>nightly-upload</id>
            <build>
                <plugins>
                    <plugin>
                        <groupId>org.apache.maven.plugins</groupId>
                        <artifactId>maven-antrun-plugin</artifactId>
                        <executions>
                            <execution>
                                <phase>package</phase>
                                <configuration>
                                    <tasks>
                                        <mkdir dir="target/site/tempDocs"/>
                                        <unzip dest="target/site/tempDocs">
                                            <fileset dir="target/site/downloads">
                                                <include name="*binary*.zip"/>
                                            </fileset>
                                            <patternset>
                                                <include name="**/javadoc/**"/>
                                                <include name="**/manual/**"/>
                                            </patternset>
                                        </unzip>
                                        <move todir="target/site/tempDocs/docs">
                                            <fileset dir="target/site/tempDocs/apache-openjpa-${pom.version}/docs"/> 
                                        </move>
                                        <checksum>
                                            <fileset dir="target/site/downloads/">
                                                <include name="*.zip"/>
                                            </fileset>
                                        </checksum>
                                        <scp todir="${nightly.user.name}:${nightly.password}@people.apache.org:/www/openjpa.apache.org/builds/latest-1.0.x/downloads" 
                                             trust="true">
                                            <fileset dir="target/site/downloads"/>
                                        </scp>
                                        <scp todir="${nightly.user.name}:${nightly.password}@people.apache.org:/www/openjpa.apache.org/builds/latest-1.0.x/docs" 
                                             trust="true">
                                            <fileset dir="target/site/tempDocs/docs"/> 
                                        </scp>
                                        <sshexec host="people.apache.org" 
                                                 username="${nightly.user.name}" 
                                                 password="${nightly.password}"
                                                 command="chmod -R g+w /www/openjpa.apache.org/builds/latest-1.0.x"
                                                 trust="true"/>
                                        <delete>
                                            <fileset dir="target/site/tempDocs"/>
                                        </delete>
                                    </tasks>
                                </configuration>
                                <goals>
                                    <goal>run</goal>
                                </goals>
                            </execution>
                        </executions>
                    </plugin>
                </plugins>
            </build>
        </profile>
    </profiles>

    <!-- need to explicitly list dependencies for assembly to work -->
    <dependencies>
        <dependency>
            <groupId>org.apache.openjpa</groupId>
            <artifactId>openjpa</artifactId>
            <version>${pom.version}</version>
        </dependency>

        <!-- included so we can include it in the distribution -->
        <dependency>
            <groupId>org.apache.derby</groupId>
            <artifactId>derby</artifactId>
            <version>10.2.2.0</version>
        </dependency>
    </dependencies>
</project><|MERGE_RESOLUTION|>--- conflicted
+++ resolved
@@ -40,11 +40,7 @@
     <parent>
         <groupId>org.apache.openjpa</groupId>
         <artifactId>openjpa-parent</artifactId>
-<<<<<<< HEAD
-        <version>1.0.3</version>
-=======
-        <version>1.0.4-SNAPSHOT</version>
->>>>>>> a36edfc8
+        <version>1.0.4</version>
     </parent>
 
     <properties>
@@ -363,39 +359,33 @@
                                 <phase>package</phase>
                                 <configuration>
                                     <tasks>
-                                        <mkdir dir="target/site/tempDocs"/>
+                                        <mkdir dir="target/site/tempDocs" />
                                         <unzip dest="target/site/tempDocs">
                                             <fileset dir="target/site/downloads">
-                                                <include name="*binary*.zip"/>
+                                                <include name="*binary*.zip" />
                                             </fileset>
                                             <patternset>
-                                                <include name="**/javadoc/**"/>
-                                                <include name="**/manual/**"/>
+                                                <include name="**/javadoc/**" />
+                                                <include name="**/manual/**" />
                                             </patternset>
                                         </unzip>
                                         <move todir="target/site/tempDocs/docs">
-                                            <fileset dir="target/site/tempDocs/apache-openjpa-${pom.version}/docs"/> 
+                                            <fileset dir="target/site/tempDocs/apache-openjpa-${pom.version}/docs" /> 
                                         </move>
                                         <checksum>
                                             <fileset dir="target/site/downloads/">
-                                                <include name="*.zip"/>
+                                                <include name="*.zip" />
                                             </fileset>
                                         </checksum>
-                                        <scp todir="${nightly.user.name}:${nightly.password}@people.apache.org:/www/openjpa.apache.org/builds/latest-1.0.x/downloads" 
-                                             trust="true">
-                                            <fileset dir="target/site/downloads"/>
+                                        <scp todir="${nightly.user.name}:${nightly.password}@people.apache.org:/www/openjpa.apache.org/builds/latest-1.0.x/downloads" trust="true">
+                                            <fileset dir="target/site/downloads" />
                                         </scp>
-                                        <scp todir="${nightly.user.name}:${nightly.password}@people.apache.org:/www/openjpa.apache.org/builds/latest-1.0.x/docs" 
-                                             trust="true">
-                                            <fileset dir="target/site/tempDocs/docs"/> 
+                                        <scp todir="${nightly.user.name}:${nightly.password}@people.apache.org:/www/openjpa.apache.org/builds/latest-1.0.x/docs" trust="true">
+                                            <fileset dir="target/site/tempDocs/docs" /> 
                                         </scp>
-                                        <sshexec host="people.apache.org" 
-                                                 username="${nightly.user.name}" 
-                                                 password="${nightly.password}"
-                                                 command="chmod -R g+w /www/openjpa.apache.org/builds/latest-1.0.x"
-                                                 trust="true"/>
+                                        <sshexec host="people.apache.org" username="${nightly.user.name}" password="${nightly.password}" command="chmod -R g+w /www/openjpa.apache.org/builds/latest-1.0.x" trust="true" />
                                         <delete>
-                                            <fileset dir="target/site/tempDocs"/>
+                                            <fileset dir="target/site/tempDocs" />
                                         </delete>
                                     </tasks>
                                 </configuration>
